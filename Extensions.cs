--- conflicted
+++ resolved
@@ -91,11 +91,13 @@
 		{
 			var state = connection.State;
 
-			if (state == ConnectionState.Broken)
-				connection.Close();
-
-			if (state == ConnectionState.Closed || state == ConnectionState.Broken)
+			if (!state.HasFlag(ConnectionState.Open))
+			{
+				if(state.HasFlag(ConnectionState.Broken))
+					connection.Close();
+
 				connection.Open();
+			}
 
 			return state;
 		}
@@ -114,23 +116,16 @@
 			t.ThrowIfCancellationRequested();
 
 			var state = connection.State;
-			if (state == ConnectionState.Broken)
-				connection.Close();
-
-			if (state == ConnectionState.Closed || state==ConnectionState.Broken)
-			{
-<<<<<<< HEAD
+			if (!state.HasFlag(ConnectionState.Open))
+			{
+				if (state.HasFlag(ConnectionState.Broken))
+					connection.Close();
+
 				var o = connection.OpenAsync(t);
-=======
-				if (connection.State != ConnectionState.Closed)
-					connection.Close();
-
-				var o = connection.OpenAsync();
->>>>>>> f5e88773
 				if (configureAwait) await o;
 				else await o.ConfigureAwait(false);
 
-				if (t.IsCancellationRequested && (state == ConnectionState.Closed))
+				if (t.IsCancellationRequested && !state.HasFlag(ConnectionState.Closed))
 					connection.Close(); // Fake finally...
 
 				t.ThrowIfCancellationRequested();
